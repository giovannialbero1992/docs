--- conflicted
+++ resolved
@@ -26,7 +26,7 @@
 | &#127757; Language model agnostic                               | &#128024; Long term memory                                     |
 | &#128640; Extendable via plugins in Python | 	&#128011; 100% [dockerized](https://docs.docker.com/get-docker/) |
 
-<<<<<<< HEAD
+
 <div class="grid cards" markdown>
 
 -   &#127939; __Onboarding__
@@ -70,8 +70,6 @@
 
 </div>
 
-=======
->>>>>>> 405038f5
 ## Try it out now!
 
 We have a Discord server, and we use the Cat as our assistant to provide support. You can give the Cat a try by connecting to the [:fontawesome-brands-discord: Discord Server](https://discord.com/channels/1092359754917089350/1092360285056159814), mentioning `@Cheshire Cat AI` while asking something about the documentation, such as "Can I extend the Cat with plugins?" 
